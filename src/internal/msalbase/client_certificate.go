--- conflicted
+++ resolved
@@ -36,15 +36,12 @@
 	return cert
 }
 
-<<<<<<< HEAD
-//BuildJWT builds a JWT assertion using the client certificate parameters
-//The parameters of the JWT are described in https://docs.microsoft.com/en-us/azure/active-directory/develop/active-directory-certificate-credentials
-=======
 func (cert *ClientCertificate) IsExpired() bool {
 	return time.Now().UTC().Unix() < cert.expiresOn
 }
 
->>>>>>> 020e0e62
+//BuildJWT builds a JWT assertion using the client certificate parameters
+//The parameters of the JWT are described in https://docs.microsoft.com/en-us/azure/active-directory/develop/active-directory-certificate-credentials
 func (cert *ClientCertificate) BuildJWT(authParams *AuthParametersInternal) (string, error) {
 	now := time.Now().UTC().Unix()
 	expiresOn := now + CertificateExpirationTime
