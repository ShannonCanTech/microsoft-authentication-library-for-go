// Copyright (c) Microsoft Corporation.
// Licensed under the MIT license.

package msalgo

import (
	"github.com/AzureAD/microsoft-authentication-library-for-go/src/internal/msalbase"
	"github.com/AzureAD/microsoft-authentication-library-for-go/src/internal/requests"
)

// AcquireTokenSilentParameters contains the parameters to acquire a token silently
type AcquireTokenSilentParameters struct {
	commonParameters *acquireTokenCommonParameters
<<<<<<< HEAD
	account          AccountInterfacer
=======
	account          IAccount
	requestType      requests.RefreshTokenReqType
	clientCredential *msalbase.ClientCredential
>>>>>>> 37d162a6
}

//CreateAcquireTokenSilentParameters creates an AcquireTokenSilentParameters instance with an empty account
func CreateAcquireTokenSilentParameters(scopes []string) *AcquireTokenSilentParameters {
	p := &AcquireTokenSilentParameters{
		commonParameters: createAcquireTokenCommonParameters(scopes),
		account:          &msalbase.Account{},
	}
	return p
}

// CreateAcquireTokenSilentParametersWithAccount creates an AcquireTokenSilentParameters instance from an account
func CreateAcquireTokenSilentParametersWithAccount(scopes []string, account AccountInterfacer) *AcquireTokenSilentParameters {
	p := &AcquireTokenSilentParameters{
		commonParameters: createAcquireTokenCommonParameters(scopes),
		account:          account,
	}
	return p
}

func (p *AcquireTokenSilentParameters) augmentAuthenticationParameters(authParams *msalbase.AuthParametersInternal) {
	p.commonParameters.augmentAuthenticationParameters(authParams)
	authParams.AuthorizationType = msalbase.AuthorizationTypeRefreshTokenExchange
	authParams.HomeaccountID = p.account.GetHomeAccountID()
}<|MERGE_RESOLUTION|>--- conflicted
+++ resolved
@@ -8,16 +8,12 @@
 	"github.com/AzureAD/microsoft-authentication-library-for-go/src/internal/requests"
 )
 
-// AcquireTokenSilentParameters contains the parameters to acquire a token silently
+// AcquireTokenSilentParameters contains the parameters to acquire a token silently (from cache)
 type AcquireTokenSilentParameters struct {
 	commonParameters *acquireTokenCommonParameters
-<<<<<<< HEAD
 	account          AccountInterfacer
-=======
-	account          IAccount
 	requestType      requests.RefreshTokenReqType
 	clientCredential *msalbase.ClientCredential
->>>>>>> 37d162a6
 }
 
 //CreateAcquireTokenSilentParameters creates an AcquireTokenSilentParameters instance with an empty account
