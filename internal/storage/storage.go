--- conflicted
+++ resolved
@@ -98,11 +98,7 @@
 		return msalbase.StorageTokenResponse{}, err
 	}
 
-<<<<<<< HEAD
 	AppMetaData, err := m.readAppMetaData(metadata.Aliases, clientID)
-=======
-	AppMetadata, err := m.readAppMetadata(metadata.Aliases, clientID)
->>>>>>> 0810cf4c
 	if err != nil {
 		return msalbase.StorageTokenResponse{}, err
 	}
@@ -119,12 +115,8 @@
 	return msalbase.CreateStorageTokenResponse(accessToken, refreshToken, idToken, account), nil
 }
 
-<<<<<<< HEAD
 // Write writes a token response to the cache and returns the account information the token is stored with.
 func (m *Manager) Write(authParameters msalbase.AuthParametersInternal, tokenResponse msalbase.TokenResponse) (msalbase.Account, error) {
-=======
-func (m *Manager) CacheTokenResponse(authParameters msalbase.AuthParametersInternal, tokenResponse msalbase.TokenResponse) (msalbase.Account, error) {
->>>>>>> 0810cf4c
 	m.mu.Lock()
 	defer m.mu.Unlock()
 
@@ -140,11 +132,7 @@
 	var account msalbase.Account
 
 	if tokenResponse.HasRefreshToken() {
-<<<<<<< HEAD
 		refreshToken := NewRefreshToken(homeAccountID, environment, clientID, tokenResponse.RefreshToken, tokenResponse.FamilyID)
-=======
-		refreshToken := CreateRefreshTokenCacheItem(homeAccountID, environment, clientID, tokenResponse.RefreshToken, tokenResponse.FamilyID)
->>>>>>> 0810cf4c
 		if err := m.writeRefreshToken(refreshToken); err != nil {
 			return account, err
 		}
@@ -175,11 +163,7 @@
 
 	idTokenJwt := tokenResponse.IDToken
 	if !idTokenJwt.IsZero() {
-<<<<<<< HEAD
 		idToken := NewIDToken(homeAccountID, environment, realm, clientID, idTokenJwt.RawToken)
-=======
-		idToken := CreateIDTokenCacheItem(homeAccountID, environment, realm, clientID, idTokenJwt.RawToken)
->>>>>>> 0810cf4c
 		if err := m.writeIDToken(idToken); err != nil {
 			return msalbase.Account{}, err
 		}
@@ -202,11 +186,7 @@
 
 	AppMetaData := NewAppMetaData(tokenResponse.FamilyID, clientID, environment)
 
-<<<<<<< HEAD
 	if err := m.writeAppMetaData(AppMetaData); err != nil {
-=======
-	if err := m.writeAppMetadata(AppMetadata); err != nil {
->>>>>>> 0810cf4c
 		return msalbase.Account{}, err
 	}
 	return account, nil
@@ -217,11 +197,7 @@
 	return m.contract.Load().(*Contract)
 }
 
-<<<<<<< HEAD
 func (m *Manager) readAccessToken(homeID string, envAliases []string, realm, clientID string, scopes []string) (AccessToken, error) {
-=======
-func (m *Manager) readAccessToken(homeID string, envAliases []string, realm, clientID string, scopes []string) (AccessTokenCacheItem, error) {
->>>>>>> 0810cf4c
 	cache := m.Contract()
 
 	for _, at := range cache.AccessTokens {
@@ -236,13 +212,8 @@
 	return AccessToken{}, fmt.Errorf("access token not found")
 }
 
-<<<<<<< HEAD
 func (m *Manager) writeAccessToken(accessToken AccessToken) error {
 	key := accessToken.Key()
-=======
-func (m *Manager) writeAccessToken(accessToken AccessTokenCacheItem) error {
-	key := accessToken.CreateKey()
->>>>>>> 0810cf4c
 
 	cache := m.Contract().copy()
 	cache.AccessTokens[key] = accessToken
@@ -250,13 +221,8 @@
 	return nil
 }
 
-<<<<<<< HEAD
 func (m *Manager) readRefreshToken(homeID string, envAliases []string, familyID, clientID string) (RefreshToken, error) {
 	byFamily := func(rt RefreshToken) bool {
-=======
-func (m *Manager) readRefreshToken(homeID string, envAliases []string, familyID, clientID string) (RefreshTokenCacheItem, error) {
-	byFamily := func(rt RefreshTokenCacheItem) bool {
->>>>>>> 0810cf4c
 		return matchFamilyRefreshToken(rt, homeID, envAliases)
 	}
 	byClient := func(rt RefreshToken) bool {
@@ -303,13 +269,8 @@
 	return rt.HomeAccountID == homeID && checkAlias(rt.Environment, envAliases) && rt.ClientID == clientID
 }
 
-<<<<<<< HEAD
 func (m *Manager) writeRefreshToken(refreshToken RefreshToken) error {
 	key := refreshToken.Key()
-=======
-func (m *Manager) writeRefreshToken(refreshToken RefreshTokenCacheItem) error {
-	key := refreshToken.CreateKey()
->>>>>>> 0810cf4c
 	cache := m.Contract().copy()
 	cache.RefreshTokens[key] = refreshToken
 	m.contract.Store(cache)
@@ -317,11 +278,7 @@
 	return nil
 }
 
-<<<<<<< HEAD
 func (m *Manager) readIDToken(homeID string, envAliases []string, realm, clientID string) (IDToken, error) {
-=======
-func (m *Manager) readIDToken(homeID string, envAliases []string, realm, clientID string) (IDTokenCacheItem, error) {
->>>>>>> 0810cf4c
 	cache := m.Contract()
 	for _, idt := range cache.IDTokens {
 		if idt.HomeAccountID == homeID && idt.Realm == realm && idt.ClientID == clientID {
@@ -333,13 +290,8 @@
 	return IDToken{}, fmt.Errorf("token not found")
 }
 
-<<<<<<< HEAD
 func (m *Manager) writeIDToken(idToken IDToken) error {
 	key := idToken.Key()
-=======
-func (m *Manager) writeIDToken(idToken IDTokenCacheItem) error {
-	key := idToken.CreateKey()
->>>>>>> 0810cf4c
 	cache := m.Contract().copy()
 	cache.IDTokens[key] = idToken
 	m.contract.Store(cache)
@@ -370,11 +322,8 @@
 }
 
 func (m *Manager) writeAccount(account msalbase.Account) error {
-<<<<<<< HEAD
 	key := account.Key()
-=======
-	key := account.CreateKey()
->>>>>>> 0810cf4c
+
 	cache := m.Contract().copy()
 	cache.Accounts[key] = account
 	m.contract.Store(cache)
@@ -398,11 +347,7 @@
 	return nil
 }
 
-<<<<<<< HEAD
 func (m *Manager) readAppMetaData(envAliases []string, clientID string) (AppMetaData, error) {
-=======
-func (m *Manager) readAppMetadata(envAliases []string, clientID string) (AppMetadata, error) {
->>>>>>> 0810cf4c
 	cache := m.Contract()
 
 	for _, app := range cache.AppMetaData {
@@ -413,13 +358,8 @@
 	return AppMetaData{}, fmt.Errorf("not found")
 }
 
-<<<<<<< HEAD
 func (m *Manager) writeAppMetaData(AppMetaData AppMetaData) error {
 	key := AppMetaData.Key()
-=======
-func (m *Manager) writeAppMetadata(AppMetadata AppMetadata) error {
-	key := AppMetadata.CreateKey()
->>>>>>> 0810cf4c
 	cache := m.Contract().copy()
 	cache.AppMetaData[key] = AppMetaData
 	m.contract.Store(cache)
